--- conflicted
+++ resolved
@@ -51,10 +51,6 @@
 
 # this validates our github workflow files
 - repo: https://github.com/python-jsonschema/check-jsonschema
-<<<<<<< HEAD
-  rev: 0.23.0
-=======
   rev: 0.23.1
->>>>>>> 067b65c8
   hooks:
     - id: check-github-workflows