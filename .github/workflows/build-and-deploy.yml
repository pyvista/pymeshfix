--- conflicted
+++ resolved
@@ -69,22 +69,10 @@
     # alternatively, to publish when a GitHub Release is created, use the following rule:
     # if: github.event_name == 'release' && github.event.action == 'published'
     steps:
-<<<<<<< HEAD
-      - uses: actions/download-artifact@v4
-      - name: Flatten directory structure
-        run: |
-          mkdir -p dist/
-          find . -name '*.whl' -exec mv {} dist/ \;
-          find . -name '*.tar.gz' -exec mv {} dist/ \;
-
-      - name: List artifacts
-        run: ls -R
-=======
       - uses: actions/download-artifact@v6
         with:
           name: artifact
           path: dist
->>>>>>> 8b33d5a0
 
       - uses: pypa/gh-action-pypi-publish@v1.13.0
         with:
